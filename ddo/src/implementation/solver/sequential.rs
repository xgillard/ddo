--- conflicted
+++ resolved
@@ -435,12 +435,7 @@
         // Can we clean up the cache?
         while self.first_active_layer < self.problem.nb_variables() &&
                 self.open_by_layer[self.first_active_layer] == 0 {
-<<<<<<< HEAD
-            self.barrier.clear_layer(self.first_active_layer);
-            self.dominance.clear_layer(self.first_active_layer);
-=======
             self.cache.clear_layer(self.first_active_layer);
->>>>>>> dfa72ece
             self.first_active_layer += 1;
         }
 
