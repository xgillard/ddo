--- conflicted
+++ resolved
@@ -504,12 +504,7 @@
         // Can we clean up the cache?
         while critical.first_active_layer < shared.problem.nb_variables() &&
                 critical.open_by_layer[critical.first_active_layer] + critical.ongoing_by_layer[critical.first_active_layer] == 0 {
-<<<<<<< HEAD
-            shared.barrier.clear_layer(critical.first_active_layer);
-            shared.dominance.clear_layer(critical.first_active_layer);
-=======
             shared.cache.clear_layer(critical.first_active_layer);
->>>>>>> dfa72ece
             critical.first_active_layer += 1;
         }
 
