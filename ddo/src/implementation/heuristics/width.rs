--- conflicted
+++ resolved
@@ -267,11 +267,7 @@
 /// ```
 /// 
 /// # Typical usage example
-<<<<<<< HEAD
-/// Typically, you will only ever create a NbUnassignedWitdh policy when instantiating 
-=======
 /// Typically, you will only ever create a NbUnassignedWidth policy when instanciating 
->>>>>>> adb714b8
 /// your solver. The following example shows how you create a solver that imposes
 /// a maximum layer width of one node per unassigned variable.
 /// 
